# -*- coding: utf-8 -*-
from __future__ import unicode_literals, print_function, absolute_import

import json
from .models import SRS
from .util import convert_projstr_to_wkt

def collection(request):
    srs_collection = list(map(lambda o: dict(
        id=o.id, display_name=o.display_name,
        auth_name=o.auth_name, auth_srid=o.auth_srid,
        wkt=o.wkt
    ), SRS.query()))
    return sorted(srs_collection, key=lambda srs: srs["id"] != 4326)


def get(request):
<<<<<<< HEAD
    obj = SRS.filter_by(id=request.matchdict['id']).one_or_error()

=======
    obj = SRS.filter_by(id=request.matchdict["id"]).one()
>>>>>>> 6f16c7f3
    return dict(
        id=obj.id, display_name=obj.display_name,
        auth_name=obj.auth_name, auth_srid=obj.auth_srid,
        wkt=obj.wkt
    )

def srs_convert(request):
    proj_str = request.POST.get("projStr")
    format = request.POST.get("format")
    message = ""
    wkt = convert_projstr_to_wkt(proj_str, format)

    message = "Invalid SRS definition!" if not wkt else ""

    return dict(success=bool(wkt), wkt=wkt, message=message)


def setup_pyramid(comp, config):
    config.add_route(
        "spatial_ref_sys.collection", "/api/component/spatial_ref_sys/",
    ).add_view(collection, request_method="GET", renderer="json")

    config.add_route(
        "spatial_ref_sys.get", "/api/component/spatial_ref_sys/{id}",
    ).add_view(get, request_method="GET", renderer="json")

    config.add_route("spatial_ref_sys.convert", "/api/component/spatial_ref_sys/convert/") \
        .add_view(srs_convert, request_method="POST", renderer="json")<|MERGE_RESOLUTION|>--- conflicted
+++ resolved
@@ -15,12 +15,7 @@
 
 
 def get(request):
-<<<<<<< HEAD
-    obj = SRS.filter_by(id=request.matchdict['id']).one_or_error()
-
-=======
     obj = SRS.filter_by(id=request.matchdict["id"]).one()
->>>>>>> 6f16c7f3
     return dict(
         id=obj.id, display_name=obj.display_name,
         auth_name=obj.auth_name, auth_srid=obj.auth_srid,
