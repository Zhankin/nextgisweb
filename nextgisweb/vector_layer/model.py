--- conflicted
+++ resolved
@@ -679,15 +679,7 @@
 
                 return strdecode
 
-<<<<<<< HEAD
-            elif self.encoding:
-                # Wrapper for other GDAL versions
-                return strdecode
-
-            return lambda x: x
-=======
             return lambda (x): x
->>>>>>> 99e59754
 
         def __exit__(self, type, value, traceback):
             if self.encoding:
