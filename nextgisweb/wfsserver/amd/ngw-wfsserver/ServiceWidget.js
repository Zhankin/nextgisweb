/* globals define, console */
define([
    "dojo/_base/declare",
    "dojo/_base/array",
    "dojo/_base/lang",
    "dojo/dom-style",
    "dijit/layout/ContentPane",
    "dijit/_TemplatedMixin",
    "dijit/_WidgetsInTemplateMixin",
    "dojo/data/ItemFileWriteStore",
    "dijit/tree/TreeStoreModel",
    "dijit/Tree",
    "dijit/tree/dndSource",
    "dijit/registry",
    "ngw-pyramid/i18n!wfsserver",
    "ngw-pyramid/hbs-i18n",
    "ngw-resource/serialize",
    "ngw-resource/ResourceStore",
    "ngw-resource/ResourcePicker",
    // resource
    "dojo/text!./template/ServiceWidget.hbs",
    // template
    "dijit/layout/TabContainer",
    "dojox/layout/TableContainer",
    "dijit/layout/BorderContainer",
    "dijit/layout/StackContainer",
    "dijit/layout/ContentPane",
    "dijit/Dialog",
    "dijit/Toolbar",
    "ngw-pyramid/form/KeynameTextBox",
    "ngw-pyramid/form/DisplayNameTextBox",
    "ngw-pyramid/form/IntegerValueTextBox",
    // "ngw-pyramid/form/ScaleTextBox",
    "dijit/form/TextBox",
    "dijit/form/CheckBox",
    "dijit/form/NumberTextBox",
    "dijit/form/Select",
    "ngw-resource/Tree"
], function (
    declare,
    array,
    lang,
    domStyle,
    ContentPane,
    _TemplatedMixin,
    _WidgetsInTemplateMixin,
    ItemFileWriteStore,
    TreeStoreModel,
    Tree,
    dndSource,
    registry,
    i18n,
    hbsI18n,
    serialize,
    ResourceStore,
    ResourcePicker,
    template
) {
    return declare([ContentPane, serialize.Mixin, _TemplatedMixin, _WidgetsInTemplateMixin], {
        title: i18n.gettext("WFS service"),
        templateString: hbsI18n(template, i18n),

        constructor: function () {
            this.itemStore = new ItemFileWriteStore({data: {
                items: [{item_type: "root"}]
            }});

            this.itemModel = new TreeStoreModel({
                store: this.itemStore,
                query: {}
            });

            var widget = this;

            this.widgetTree = new Tree({
                model: this.itemModel,
                showRoot: false,
                getLabel: function (item) { return item.display_name; },
                getIconClass: function(item, opened){
                    return item.item_type == "group" ? (opened ? "dijitFolderOpened" : "dijitFolderClosed") : "dijitLeaf";
                },
                persist: false,
                dndController: dndSource,
                checkItemAcceptance: function (node, source, position) {
                    var item = registry.getEnclosingWidget(node).item,
                        item_type = widget.itemStore.getValue(item, "item_type");
                    // Блокируем возможность перетащить элемент внутрь слоя,
                    // перенос внутрь допустим только для группы
                    return item_type === "group" || (item_type === "layer" && position !== "over");
                },
                betweenThreshold: 5
            });
        },

        postCreate: function () {
            this.inherited(arguments);

            // Создать дерево без model не получается, поэтому создаем его вручную
            this.widgetTree.placeAt(this.containerTree).startup();

            var widget = this;

            // Добавление нового слоя
            this.btnAddLayer.on("click", lang.hitch(this, function () {
                this.layerPicker.pick().then(lang.hitch(this, function (itm) {
                    this.itemStore.newItem({
                            "item_type": "layer",
                            "keyname": null,
                            "display_name": itm.display_name,
                            "maxfeatures": 1000,
                            "resource_id": itm.id
                        }, {
                            parent: widget.getAddParent(),
                            attribute: "children"
                        }
                    );
                }));
            }));

            // Удаление слоя или группы
            this.btnDeleteItem.on("click", function() {
                widget.itemStore.deleteItem(widget.widgetTree.selectedItem);
                widget.treeLayoutContainer.removeChild(widget.itemPane);
                widget.btnDeleteItem.set("disabled", true);
            });

            this.widgetTree.watch("selectedItem", function (attr, oldValue, newValue) {
                if (newValue) {
                    widget.widgetProperties.selectChild(widget.paneLayer);
                    widget.widgetItemKeyname.set("value", widget.getItemValue("keyname"));
                    widget.widgetItemDisplayName.set("value", widget.getItemValue("display_name"));
                    widget.widgetItemMaxFeatures.set("value", widget.getItemValue("maxfeatures"));

                    // Изначально боковая панель со свойствами текущего элемента
                    // спрятана. Поскольку элемент уже выбран - ее нужно показать.
                    if (!oldValue) {
                        domStyle.set(widget.itemPane.domNode, "display", "block");
                        widget.treeLayoutContainer.addChild(widget.itemPane);
                    }

                    // Активируем кнопку удаления слоя или группы
                    widget.btnDeleteItem.set("disabled", false);

                    // Помещаем фокус на обязательное поле с ключом
                    widget.widgetItemKeyname.focus();
                }
            });

            this.widgetItemKeyname.watch("value", function (attr, oldValue, newValue) {
                widget.setItemValue("keyname", newValue);
            });

            this.widgetItemDisplayName.watch("value", function (attr, oldValue, newValue) {
                widget.setItemValue("display_name", newValue);
            });

<<<<<<< HEAD
            this.widgetIntegerValue.watch("value", function (attr, oldValue, newValue) {
=======
            this.widgetItemMaxFeatures.watch("value", function (attr, oldValue, newValue) {
>>>>>>> 1f437fa8
                widget.setItemValue("maxfeatures", parseInt(newValue));
            });
        },

        startup: function () {
            this.inherited(arguments);
        },

        validateWidget: function () {
            var result = { isValid: true, error: [] };

            array.forEach([], function (subw) {
                // форсируем показ значка при проверке
                subw._hasBeenBlurred = true;
                subw.validate();

                // если есть ошибки, фиксируем их
                if ( !subw.isValid() ) {
                    result.isValid = false;
                }
            });

            return result;
        },

        getAddParent: function () {
            if (this.getItemValue("item_type") == "group") {
                return this.widgetTree.selectedItem;
            } else {
                return this.itemModel.root;
            }
        },

        // установить значение аттрибута текущего элемента
        setItemValue: function (attr, value) {
            this.itemStore.setValue(this.widgetTree.selectedItem, attr, value);
        },

        // значение аттрибута текущего элемента
        getItemValue: function (attr) {
            if (this.widgetTree.selectedItem) {
                return this.itemStore.getValue(this.widgetTree.selectedItem, attr);
            }
        },

        serializeInMixin: function (data) {
            if (data.wfsserver_service === undefined) { data.wfsserver_service = {}; }
            var store = this.itemStore;

            function dump(itm) {
                return {
                    keyname: store.getValue(itm, "keyname"),
                    display_name: store.getValue(itm, "display_name"),
                    resource_id: store.getValue(itm, "resource_id"),
                    maxfeatures: store.getValue(itm, "maxfeatures")
                };
            }

            data.wfsserver_service.layers = array.map(store.getValues(this.itemModel.root, "children"), function (i) {
                return dump(i); });
        },

        deserializeInMixin: function (data) {
            var value = data.wfsserver_service.layers;
            if (value === undefined) { return; }

            array.forEach(value, function (i) {
                this.itemStore.newItem(i, {parent: this.itemModel.root, attribute: "children"});
            }, this);
        }
    });
});<|MERGE_RESOLUTION|>--- conflicted
+++ resolved
@@ -154,11 +154,7 @@
                 widget.setItemValue("display_name", newValue);
             });
 
-<<<<<<< HEAD
-            this.widgetIntegerValue.watch("value", function (attr, oldValue, newValue) {
-=======
             this.widgetItemMaxFeatures.watch("value", function (attr, oldValue, newValue) {
->>>>>>> 1f437fa8
                 widget.setItemValue("maxfeatures", parseInt(newValue));
             });
         },
