--- conflicted
+++ resolved
@@ -3,13 +3,9 @@
 from shutil import copyfileobj
 
 from ..component import Component
-<<<<<<< HEAD
-from .models import Base, FileObj
-=======
 from ..core import BackupBase
 
 from .models import FileObj
->>>>>>> 4eb2fb1f
 
 
 @BackupBase.registry.register
